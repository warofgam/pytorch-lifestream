# Setup

```sh
# download Miniconda from https://conda.io/
curl -OL https://repo.continuum.io/miniconda/Miniconda3-latest-Linux-x86_64.sh
# execute intall file
bash Miniconda*.sh
# relogin to apply PATH changes
exit

# install pytorch
conda install pytorch -c pytorch
# check CUDA version
python -c 'import torch; print(torch.version.cuda)'
# chech torch GPU
# See question: https://stackoverflow.com/questions/48152674/how-to-check-if-pytorch-is-using-the-gpu
python -c 'import torch; print(torch.rand(2,3).cuda())'

# clone repo
git clone git@bitbucket.org:dllllb/dltranz.git

# install dependencies
cd dltranz
pip install -r requirements.txt

# download datasets
./get-data.sh

# convert datasets from transaction list to features for metric learning
./make-datasets.sh
```

# Run scenario

## age-pred dataset

```sh
# Train metric learning model
dltrans/opends$ python metric_learning.py --conf conf/age_pred_ml_dataset.hocon conf/age_pred_ml_params_train.json

# With pretrained mertic learning model run inference ang take embeddings for each customer
dltrans/opends$ python ml_inference.py --conf conf/age_pred_ml_dataset.hocon conf/age_pred_ml_params_inference.json

# Train supervised model and save scores to file
dltrans/opends$ python -m scenario_age_pred fit_target --conf conf/age_pred_target_dataset.hocon conf/age_pred_target_params_train.json

# Take pretrained ml model and fine tune it in supervised mode and save scores to file
dltrans/opends$ python -m scenario_age_pred fit_finetuning --conf conf/age_pred_target_dataset.hocon conf/age_pred_finetuning_params_train.json

# Run estimation for different approaches
# Check some options with `--help` argument
dltrans/opends$ python -m scenario_age_pred compare_approaches

# check the results
dltrans/opends$ cat runs/scenario_age_pred.csv
```

<<<<<<< HEAD
## gender dataset

```sh
cd dltrans/opends

# Train metric learning model
python metric_learning.py --conf conf/gender_dataset.hocon conf/gender_ml_params_train.json

# With pretrained mertic learning model run inference ang take embeddings for each customer
python ml_inference.py --conf conf/gender_dataset.hocon conf/gender_ml_params_inference.json

# Train supervised model and save scores to file
python -m scenario_gender fit_target --conf conf/gender_dataset.hocon conf/gender_target_params_train.json

# Take pretrained ml model and fine tune it in supervised mode and save scores to file
python -m scenario_gender fit_finetuning --conf conf/gender_dataset.hocon conf/gender_finetuning_params_train.json

# Run estimation for different approaches
# Check some options with `--help` argument
python -m scenario_gender compare_approaches

# check the results
cat runs/scenario_gender.csv
=======
## tinkoff dataset

```sh
# Train metric learning model
dltrans/opends$ python metric_learning.py --conf conf/tinkoff_dataset.hocon conf/tinkoff_train_params.json

# With pretrained mertic learning model run inference ang take embeddings for each customer
dltrans/opends$ python ml_inference.py --conf conf/tinkoff_dataset.hocon conf/tinkoff_inference_params.json

# Run estimation for different approaches
# Check some options with `--help` argument
dltrans/opends $ 
rm runs/scenario_tinkoff.json

python -m scenario_tinkoff --use_user_popular_features                          --optim_lr 0.004
python -m scenario_tinkoff --use_trans_common_features --use_trans_mcc_features --optim_lr 0.010
python -m scenario_tinkoff --use_embeddings                                     --optim_lr 0.006

# check the results
dltrans/opends$ python scenario_tinkoff --report_file "runs/scenario_tinkof.csv"

dltrans/opends$ cat "runs/scenario_tinkoff.csv"
>>>>>>> c6efc7d4
```

## common scenario (work in progress)

### Train metric learning model

Run this script for every project: age-pred, tinkoff, gender.
Provide valid dataset description in hocon file and model params in json file

```sh
python metric_learning.py --conf conf/tinkoff_dataset.hocon conf/tinkoff_train_params.json
```

### With pretrained mertic learning model run inference ang take embeddings for each customer

Run this script for every project: age-pred, tinkoff, gender.
Provide valid dataset description in hocon file and model inference params in json file

```sh
python ml_inference.py --conf conf/dataset.hocon conf/ml_params_inference.json
```

### Use embeddings for each customer as a features for specific machine learning problem

See code in notebooks in `notebooks/`.<|MERGE_RESOLUTION|>--- conflicted
+++ resolved
@@ -55,7 +55,6 @@
 dltrans/opends$ cat runs/scenario_age_pred.csv
 ```
 
-<<<<<<< HEAD
 ## gender dataset
 
 ```sh
@@ -79,7 +78,8 @@
 
 # check the results
 cat runs/scenario_gender.csv
-=======
+```
+
 ## tinkoff dataset
 
 ```sh
@@ -102,7 +102,6 @@
 dltrans/opends$ python scenario_tinkoff --report_file "runs/scenario_tinkof.csv"
 
 dltrans/opends$ cat "runs/scenario_tinkoff.csv"
->>>>>>> c6efc7d4
 ```
 
 ## common scenario (work in progress)
