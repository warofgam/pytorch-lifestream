--- conflicted
+++ resolved
@@ -3,16 +3,10 @@
     - Welcome: index.md
     - 'User Guide':
         - 'Data Preparation': 'data_preparation.md'
-<<<<<<< HEAD
-        - 'Losses': 'embeddings_with_other_losses.md'
+        - 'Training Methods': 'methods.md'
         - 'ptls.nn':
             - 'seq_encoder': 'seq_encoder.md'
             - 'trx_encoder': 'trx_encoder.md'
             - 'padded_batch': 'pb.md'
             - 'head': 'head.md'
-=======
-        - 'Training Methods': 'methods.md'
-        - seq_encoder: 'seq_encoder.md'
-        - trx_encoder: 'trx_encoder.md'
->>>>>>> 9d0aefe3
 theme: readthedocs