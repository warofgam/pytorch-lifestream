--- conflicted
+++ resolved
@@ -7,21 +7,15 @@
                  cols_event_time: str,
                  cols_category: List[str],
                  cols_log_norm: List[str],
-<<<<<<< HEAD
                  cols_identity: List[str],
+                 cols_target: List[str],
                  ):
-=======
-                 cols_target: List[str]):
->>>>>>> e26938c1
         self.col_id = col_id
         self.cols_event_time = cols_event_time
         self.cols_category = cols_category
         self.cols_log_norm = cols_log_norm
-<<<<<<< HEAD
         self.cols_identity = cols_identity
-=======
         self.cols_target = cols_target
->>>>>>> e26938c1
         self._reset()
 
     def _reset(self):
