import logging
from functools import reduce
from multiprocessing import Pool
from operator import iadd

import lightgbm as lgb
import numpy as np
import pandas as pd
import xgboost as xgb

<<<<<<< HEAD
from dltranz.util import group_stat_results
from scenario_age_pred.features import load_features, load_scores
import dltranz.neural_automl.neural_automl_tools as node
import dltranz.fastai.fastai_tools as fai
=======
from dltranz.neural_automl.neural_automl_tools import train_from_config
from dltranz.scenario_cls_tools import prepare_common_parser, read_train_test, get_folds, group_stat_results
from scenario_age_pred.const import (
    DEFAULT_DATA_PATH, DEFAULT_RESULT_FILE, TEST_IDS_FILE, DATASET_FILE, COL_ID, COL_TARGET,
)
from scenario_age_pred.features import load_features, load_scores
>>>>>>> d4a4914a

logger = logging.getLogger(__name__)


def prepare_parser(parser):
<<<<<<< HEAD
    parser.add_argument('--n_workers', type=int, default=5)
    parser.add_argument('--cv_n_split', type=int, default=5)
    parser.add_argument('--data_path', type=os.path.abspath, default='../data/age-pred/')
    parser.add_argument('--test_size', type=float, default=0.4)
    parser.add_argument('--random_state', type=int, default=42)
    parser.add_argument('--model_seed', type=int, default=42)
    parser.add_argument('--ml_embedding_file_names', nargs='+', default=['embeddings.pickle'])
    parser.add_argument('--target_score_file_names', nargs='+', default=['target_scores', 'finetuning_scores'])
    parser.add_argument('--output_file', type=os.path.abspath, default='runs/scenario_age_pred.csv')
    parser.add_argument('--pool', type=bool, default=False)


def read_target(conf):
    target = pd.read_csv(os.path.join(conf['data_path'], 'train_target.csv'))
    test_ids = set(pd.read_csv(os.path.join(conf['data_path'], 'test_ids.csv'))['client_id'].tolist())
    is_test = [(x in test_ids) for x in target['client_id']]

    logger.info(f'Train size: {len(target) - sum(is_test)} clients')
    logger.info(f'Test size: {sum(is_test)} clients')

    return target[[not x for x in is_test]].set_index('client_id'), target[is_test].set_index('client_id')
=======
    return prepare_common_parser(parser, data_path=DEFAULT_DATA_PATH, output_file=DEFAULT_RESULT_FILE)
>>>>>>> d4a4914a


def train_and_score(args):
    name, fold_n, conf, params, model_type, train_target, valid_target, test_target = args

    logger.info(f'[{name}:{fold_n}] Started: {params}')

    features = load_features(conf, **params)

    y_train = train_target[COL_TARGET]
    y_valid = valid_target[COL_TARGET]
    y_test = test_target[COL_TARGET]

    X_train = pd.concat([df.reindex(index=train_target.index) for df in features], axis=1)
    X_valid = pd.concat([df.reindex(index=valid_target.index) for df in features], axis=1)
    X_test = pd.concat([df.reindex(index=test_target.index) for df in features], axis=1)

    if model_type == 'xgb':
        model = xgb.XGBClassifier(
            objective='multi:softprob',
            num_class=4,
            n_jobs=4,
            seed=conf['model_seed'],
            n_estimators=300)
    elif model_type == 'lgb':
        model = lgb.LGBMClassifier(
            boosting_type='gbdt',
            objective='multiclass',
            num_class=4,
            metric='multi_error',
            n_estimators=1000,
            learning_rate=0.02,
            subsample=0.75,
            subsample_freq=1,
            feature_fraction=0.75,
            max_depth=12,
            lambda_l1=1,
            lambda_l2=1,
            min_data_in_leaf=50,
            num_leaves=50,
            random_state=conf['model_seed'],
            n_jobs=4)
    elif model_type not in ['neural_automl', 'fastai']:
        raise NotImplementedError(f'unknown model type {model_type}')

    if model_type in ['xgb', 'lgb']:
        model.fit(X_train, y_train)
        valid_accuracy = (y_valid == model.predict(X_valid)).mean()
        test_accuracy = (y_test == model.predict(X_test)).mean()
<<<<<<< HEAD
    elif model_type == 'neural_automl':
        valid_accuracy = node.train_from_config(X_train.values, 
                                                y_train.values.astype('long'), 
                                                X_valid.values, 
                                                y_valid.values.astype('long'),
                                                'age.json')
        test_accuracy = -1
    elif model_type == 'fastai':
        valid_accuracy = fai.train_from_config(X_train.values, 
                                               y_train.values.astype('long'), 
                                               X_valid.values, 
                                               y_valid.values.astype('long'),
                                               'age_tabular.json')
        '''valid_accuracy = fai.train_tabular(X_train.values, 
                                               y_train.values.astype('long'), 
                                               X_valid.values, 
                                               y_valid.values.astype('long'),
                                               'age_tabular.json')'''
        test_accuracy = -1
=======
    else:
        valid_accuracy = train_from_config(X_train.values,
                                           y_train.values.astype('long'),
                                           X_valid.values,
                                           y_valid.values.astype('long'),
                                           'age.json')
>>>>>>> d4a4914a

    logger.info(
        f'[{name}:{fold_n}] Finished with accuracy valid={valid_accuracy:.4f}, test={test_accuracy:.4f}: {params}')

    res = {}
    res['name'] = '_'.join([model_type, name])
    res['model_type'] = model_type
    res['fold_n'] = fold_n
    res['oof_accuracy'] = valid_accuracy
    res['test_accuracy'] = test_accuracy
    return res


def get_scores(args):
    name, conf, params, df_target, test_target = args

    logger.info(f'[{name}] Scoring started: {params}')

    result = []
    valid_scores, test_scores = load_scores(conf, **params)
    for fold_n, (valid_fold, test_fold) in enumerate(zip(valid_scores, test_scores)):
        valid_fold['pred'] = np.argmax(valid_fold.values, 1)
        test_fold['pred'] = np.argmax(test_fold.values, 1)
        valid_fold = valid_fold.merge(df_target, on=COL_ID, how='left')
        test_fold = test_fold.merge(test_target, on=COL_ID, how='left')

        result.append({
            'name': name,
            'fold_n': fold_n,
            'oof_accuracy': (valid_fold['pred'] == valid_fold[COL_TARGET]).mean(),
            'test_accuracy': (test_fold['pred'] == test_fold[COL_TARGET]).mean(),
        })

    return result


def main(conf):
    logging.basicConfig(level=logging.INFO, format='%(asctime)s %(levelname)-7s %(funcName)-20s   : %(message)s')

    approaches_to_train = {
<<<<<<< HEAD
        #'baseline' : {'use_client_agg': True, 'use_small_group_stat': True},
=======
        'baseline': {'use_client_agg': True, 'use_small_group_stat': True},
>>>>>>> d4a4914a
        **{
            f"embeds: {file_name}": {'metric_learning_embedding_name': file_name}
            for file_name in conf['ml_embedding_file_names']
        }
    }

    approaches_to_score = {
<<<<<<< HEAD
        #f"scores: {file_name}" : {'target_scores_name': file_name} for file_name in conf['target_score_file_names']
    }

    df_target, test_target  = read_target(conf)


    # train model on features and score valid and test sets
    folds = []
    skf = StratifiedKFold(n_splits=conf['cv_n_split'], random_state=conf['random_state'], shuffle=True)
    for i_train, i_test in skf.split(df_target, df_target['bins']):
        folds.append((
            df_target.iloc[i_train],
            df_target.iloc[i_test]
        ))
    
    args_list = [(name, fold_n, conf, params, model_type, train_target, valid_target, test_target)
                 for name, params in approaches_to_train.items()
                 for fold_n, (train_target, valid_target) in enumerate(folds)
                 #for model_type in ['xgb','lgb']
                 for model_type in ['fastai']
                 #for model_type in ['neural_automl']
=======
        f"scores: {file_name}": {'target_scores_name': file_name}
        for file_name in conf['target_score_file_names']
    }

    df_target, test_target = read_train_test(conf['data_path'], DATASET_FILE, TEST_IDS_FILE, COL_ID)
    folds = get_folds(df_target, COL_TARGET, conf['cv_n_split'], conf['random_state'])

    args_list = [(name, fold_n, conf, params, model_type, train_target, valid_target, test_target)
                 for name, params in approaches_to_train.items()
                 for fold_n, (train_target, valid_target) in enumerate(folds)
                 for model_type in ['xgb', 'lgb']
>>>>>>> d4a4914a
                 ]

    if conf['pool']:
        pool = Pool(processes=conf['n_workers'])
        results = pool.map(train_and_score, args_list)
        df_results = pd.DataFrame(results).set_index('name')[['oof_accuracy', 'test_accuracy']]
    else:
        results = map(train_and_score, args_list)
        df_results = pd.DataFrame(results).set_index('name')[['oof_accuracy', 'test_accuracy']]

<<<<<<< HEAD
    # score already trained models on valid and tets sets
=======
    # score already trained models on valid and test sets
    pool = Pool(processes=conf['n_workers'])
>>>>>>> d4a4914a
    args_list = [(name, conf, params, df_target, test_target) for name, params in approaches_to_score.items()]
    if conf['pool']:
        pool = Pool(processes=conf['n_workers'])
        results = reduce(iadd, pool.map(get_scores, args_list))
        df_scores = pd.DataFrame(results).set_index('name')[['oof_accuracy', 'test_accuracy']]
    else:
        results = reduce(iadd, map(get_scores, args_list))
        df_scores = pd.DataFrame(results).set_index('name')[['oof_accuracy', 'test_accuracy']]


    # combine results
    df_results = pd.concat([df_results, df_scores])
    df_results = group_stat_results(df_results, 'name', ['oof_accuracy', 'test_accuracy'])

    with pd.option_context(
            'display.float_format', '{:.4f}'.format,
            'display.max_columns', None,
            'display.expand_frame_repr', False,
    ):
        logger.info(f'Results:\n{df_results}')
        with open(conf['output_file'], 'w') as f:
            print(df_results, file=f)<|MERGE_RESOLUTION|>--- conflicted
+++ resolved
@@ -8,49 +8,22 @@
 import pandas as pd
 import xgboost as xgb
 
-<<<<<<< HEAD
 from dltranz.util import group_stat_results
 from scenario_age_pred.features import load_features, load_scores
 import dltranz.neural_automl.neural_automl_tools as node
 import dltranz.fastai.fastai_tools as fai
-=======
-from dltranz.neural_automl.neural_automl_tools import train_from_config
+
 from dltranz.scenario_cls_tools import prepare_common_parser, read_train_test, get_folds, group_stat_results
 from scenario_age_pred.const import (
     DEFAULT_DATA_PATH, DEFAULT_RESULT_FILE, TEST_IDS_FILE, DATASET_FILE, COL_ID, COL_TARGET,
 )
-from scenario_age_pred.features import load_features, load_scores
->>>>>>> d4a4914a
+
 
 logger = logging.getLogger(__name__)
 
 
 def prepare_parser(parser):
-<<<<<<< HEAD
-    parser.add_argument('--n_workers', type=int, default=5)
-    parser.add_argument('--cv_n_split', type=int, default=5)
-    parser.add_argument('--data_path', type=os.path.abspath, default='../data/age-pred/')
-    parser.add_argument('--test_size', type=float, default=0.4)
-    parser.add_argument('--random_state', type=int, default=42)
-    parser.add_argument('--model_seed', type=int, default=42)
-    parser.add_argument('--ml_embedding_file_names', nargs='+', default=['embeddings.pickle'])
-    parser.add_argument('--target_score_file_names', nargs='+', default=['target_scores', 'finetuning_scores'])
-    parser.add_argument('--output_file', type=os.path.abspath, default='runs/scenario_age_pred.csv')
-    parser.add_argument('--pool', type=bool, default=False)
-
-
-def read_target(conf):
-    target = pd.read_csv(os.path.join(conf['data_path'], 'train_target.csv'))
-    test_ids = set(pd.read_csv(os.path.join(conf['data_path'], 'test_ids.csv'))['client_id'].tolist())
-    is_test = [(x in test_ids) for x in target['client_id']]
-
-    logger.info(f'Train size: {len(target) - sum(is_test)} clients')
-    logger.info(f'Test size: {sum(is_test)} clients')
-
-    return target[[not x for x in is_test]].set_index('client_id'), target[is_test].set_index('client_id')
-=======
     return prepare_common_parser(parser, data_path=DEFAULT_DATA_PATH, output_file=DEFAULT_RESULT_FILE)
->>>>>>> d4a4914a
 
 
 def train_and_score(args):
@@ -100,7 +73,7 @@
         model.fit(X_train, y_train)
         valid_accuracy = (y_valid == model.predict(X_valid)).mean()
         test_accuracy = (y_test == model.predict(X_test)).mean()
-<<<<<<< HEAD
+
     elif model_type == 'neural_automl':
         valid_accuracy = node.train_from_config(X_train.values, 
                                                 y_train.values.astype('long'), 
@@ -108,6 +81,7 @@
                                                 y_valid.values.astype('long'),
                                                 'age.json')
         test_accuracy = -1
+
     elif model_type == 'fastai':
         valid_accuracy = fai.train_from_config(X_train.values, 
                                                y_train.values.astype('long'), 
@@ -120,14 +94,7 @@
                                                y_valid.values.astype('long'),
                                                'age_tabular.json')'''
         test_accuracy = -1
-=======
-    else:
-        valid_accuracy = train_from_config(X_train.values,
-                                           y_train.values.astype('long'),
-                                           X_valid.values,
-                                           y_valid.values.astype('long'),
-                                           'age.json')
->>>>>>> d4a4914a
+
 
     logger.info(
         f'[{name}:{fold_n}] Finished with accuracy valid={valid_accuracy:.4f}, test={test_accuracy:.4f}: {params}')
@@ -168,11 +135,7 @@
     logging.basicConfig(level=logging.INFO, format='%(asctime)s %(levelname)-7s %(funcName)-20s   : %(message)s')
 
     approaches_to_train = {
-<<<<<<< HEAD
-        #'baseline' : {'use_client_agg': True, 'use_small_group_stat': True},
-=======
         'baseline': {'use_client_agg': True, 'use_small_group_stat': True},
->>>>>>> d4a4914a
         **{
             f"embeds: {file_name}": {'metric_learning_embedding_name': file_name}
             for file_name in conf['ml_embedding_file_names']
@@ -180,29 +143,6 @@
     }
 
     approaches_to_score = {
-<<<<<<< HEAD
-        #f"scores: {file_name}" : {'target_scores_name': file_name} for file_name in conf['target_score_file_names']
-    }
-
-    df_target, test_target  = read_target(conf)
-
-
-    # train model on features and score valid and test sets
-    folds = []
-    skf = StratifiedKFold(n_splits=conf['cv_n_split'], random_state=conf['random_state'], shuffle=True)
-    for i_train, i_test in skf.split(df_target, df_target['bins']):
-        folds.append((
-            df_target.iloc[i_train],
-            df_target.iloc[i_test]
-        ))
-    
-    args_list = [(name, fold_n, conf, params, model_type, train_target, valid_target, test_target)
-                 for name, params in approaches_to_train.items()
-                 for fold_n, (train_target, valid_target) in enumerate(folds)
-                 #for model_type in ['xgb','lgb']
-                 for model_type in ['fastai']
-                 #for model_type in ['neural_automl']
-=======
         f"scores: {file_name}": {'target_scores_name': file_name}
         for file_name in conf['target_score_file_names']
     }
@@ -214,10 +154,9 @@
                  for name, params in approaches_to_train.items()
                  for fold_n, (train_target, valid_target) in enumerate(folds)
                  for model_type in ['xgb', 'lgb']
->>>>>>> d4a4914a
                  ]
 
-    if conf['pool']:
+    if conf['n_workers'] > 0:
         pool = Pool(processes=conf['n_workers'])
         results = pool.map(train_and_score, args_list)
         df_results = pd.DataFrame(results).set_index('name')[['oof_accuracy', 'test_accuracy']]
@@ -225,14 +164,9 @@
         results = map(train_and_score, args_list)
         df_results = pd.DataFrame(results).set_index('name')[['oof_accuracy', 'test_accuracy']]
 
-<<<<<<< HEAD
     # score already trained models on valid and tets sets
-=======
-    # score already trained models on valid and test sets
-    pool = Pool(processes=conf['n_workers'])
->>>>>>> d4a4914a
     args_list = [(name, conf, params, df_target, test_target) for name, params in approaches_to_score.items()]
-    if conf['pool']:
+    if conf['n_workers'] > 0:
         pool = Pool(processes=conf['n_workers'])
         results = reduce(iadd, pool.map(get_scores, args_list))
         df_scores = pd.DataFrame(results).set_index('name')[['oof_accuracy', 'test_accuracy']]
