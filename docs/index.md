--- conflicted
+++ resolved
@@ -6,50 +6,30 @@
 
 Some sections are in the process of description.
 
-<<<<<<< HEAD
-Library modules:
- - `ptls.data` - all you need for prepare your data for neural network feeding.
-   - `ptls.data.preprocessing` - common patters for feature transformation.
-   Categorical encoding, datetime transformation, numerical feature preprocessing. [link TBD](#)
-   - `ptls.data.split_tools` - convert data to ptls-data-format. Split by users and features. [link TBD](#)
-   - `ptls.data.datasets` - `torch.Dataset` interface access to the data. [link TBD](#)
-
- - `ptls.frames` - propose tools for training your encoders with popular frameworks. 
-There are currently three groups of unsupervised frameworks and one group for supervised:
-   - `ptls.frames.coles` - contrastive leaning on split sequences. 
-   Samples from original sequence are near in embedding space. [link TBD](#)
-   - `ptls.frames.cpc` - Contrast learning on a changing time sequence.
-   Embeddings are trained to predict their future state. [link TBD](#)
-   - `ptls.frames.bert` - methods are inspired by nlp with transformer models. [link TBD](#)
-   - `ptls.framed.supervised` - modules fo supervised training. [link TBD](#)
-   
- - `ptls.nn` - layers for model creation:
-   - `ptls.nn.trx_encoder` - layers which makes representation for single transactions. [Link](nn/trx_encoder.md)
-   - `ptls.nn.seq_encoder` - layers which works with sequences like `Rnn` of `Transformer`. [Link](nn/seq_encoder.md)
-   - `ptls.nn.pb` - `PaddedBatch` compatible layers. Looks like `torch.nn` but works with ptls-data. [link](nn/pb.md)
-   - `ptls.nn.head` - composite layers for final embedding transformation [Link](nn/head.md)
-   - `ptls.nn.seq_step.py` - change the sequence along the time axis.
-   - `ptls.nn.binarization`, `ptls.nn.normalization` - other groups of layers.
-
-=======
 **Library modules:**
 
-- `ptls.data` - all you need for prepare your data for neural network feeding. [Link](data_preparation.md)
-    - `ptls.data.preprocessing` - common patters for feature transformation. 
+- `ptls.data` - all you need for prepare your data for neural network feeding.
+    - `ptls.data.preprocessing` - common patters for feature transformation.
     Categorical encoding, datetime transformation, numerical feature preprocessing.
     - `ptls.data.split_tools` - convert data to ptls-data-format. Split by users and features. 
     - `ptls.data.datasets` - `torch.Dataset` interface access to the data.
-- `ptls.lightning_modules` - propose tools for training your encoders with popular frameworks like 
+
+- `ptls.frames` - propose tools for training your encoders with popular frameworks like 
 CoLES, SimCLR, CPC, VICReg, ... [Link](methods.md)
-- Build your encoder with layers. [Link TBD](#):
-    - `ptls.trx_encoder` - layers which makes representation for single transactions. [Link](trx_encoder.md)
-    - `ptls.seq_encoder` - layers which works with sequences.
-    There are cross transactional interaction (like convolution of self attention) and reduce sequence to single vector.
-    [Link](seq_encoder.md)
-    - `ptls.heads` - composite layers for final embedding transformation (L2Norm, MLP, ResNet, FFT, ...). [Link TBD](#)
-- `ptls.contrastive_learning` - propose tools for contrastive learning tasks.
-There are losses, mining strategies and metrics. [Link TBD](#)
->>>>>>> 9d0aefe3
+    - `ptls.frames.coles` - contrastive leaning on split sequences. 
+    Samples from original sequence are near in embedding space. [link TBD](#)
+    - `ptls.frames.cpc` - Contrast learning on a changing time sequence.
+    Embeddings are trained to predict their future state. [link TBD](#)
+    - `ptls.frames.bert` - methods are inspired by nlp with transformer models. [link TBD](#)
+    - `ptls.framed.supervised` - modules fo supervised training. [link TBD](#)
+
+- `ptls.nn` - layers for model creation:
+    - `ptls.nn.trx_encoder` - layers which makes representation for single transactions. [Link](nn/trx_encoder.md)
+    - `ptls.nn.seq_encoder` - layers which works with sequences like `Rnn` of `Transformer`. [Link](nn/seq_encoder.md)
+    - `ptls.nn.pb` - `PaddedBatch` compatible layers. Looks like `torch.nn` but works with ptls-data. [link](nn/pb.md)
+    - `ptls.nn.head` - composite layers for final embedding transformation [Link](nn/head.md)
+    - `ptls.nn.seq_step.py` - change the sequence along the time axis.
+    - `ptls.nn.binarization`, `ptls.nn.normalization` - other groups of layers.
 
 ## How to guide
 
@@ -62,31 +42,16 @@
     keep it in memory (`Pickle` also works).
     - Use one of available `ptls.data.datasets` which provide data access.
 2. **Choose framework for encoder train**.
-<<<<<<< HEAD
-   - There are both supervised of unsupervised in `ptls.frames`.
-   - Keep in mind that each framework requires his own batch format.
-   Tools for batch collate can be found in the selected framework package.
-3. **Build encoder**.
-   - All parts are available in `ptls.nn`.
-   - You can also use pretrained layers.
-4. **Train your encoder** with selected framework.
-   - Provide data with selected framework compatible dataloader. 
-   - Check the progress on tensorboard.
-   - Tune hyperparameters if you need.
-=======
-    - There are both supervised of unsupervised in `ptls.lightning_modules`. 
+    - There are both supervised of unsupervised in `ptls.frames`. 
     - Keep in mind that each framework requires his own batch format.
     Tools for batch collate can be found in the selected framework package.
 3. **Build encoder**.
-    - All parts are available in `ptls.trx_encoder`, `ptls.seq_encoder`, `ptls.heads`.
+    - All parts are available in `ptls.nn`.
      - You can also use pretrained layers.
 4. **Train your encoder** with selected framework.
-    - Some frameworks require certain options to be selected. It can be loss, metrics or something else. 
-    `ptls.contrastive_learning` contains all of them. 
     - Provide data with selected framework compatible dataloader. 
     - Check the progress on tensorboard.
     - Tune hyperparameters if you need.
->>>>>>> 9d0aefe3
 5. **Save trained encoder** for future use.
     - You can use it as single solution (e.g. get class label probabilities).
     - It can be a pretrained part of other neural network.
@@ -99,15 +64,7 @@
 Your task may require some specific solution. 
 You may create a new component for every library modules. 
 There are links with description:
-<<<<<<< HEAD
- - `ptls.data` - new data processing tools and datasets for new type of data. [Link TBD](#)
- - `ptls.lightning_modules` - new modules which train network for your problem. [Link TBD](#)
- - New layers for `ptls.nn`. [Link TBD](#)
- - `ptls.frames` - New frameworks, losses, and metrics. [Link TBD](#)
-=======
 
 - `ptls.data` - new data processing tools and datasets for new type of data. [Link TBD](#)
-- `ptls.lightning_modules` - new modules which train network for your problem. [Link TBD](#)
-- New layers for `ptls.trx_encoder`, `ptls.seq_encoder`, `ptls.heads`. [Link TBD](#)
-- `ptls.contrastive_learning` - New losses, mining strategies and metrics. [Link TBD](#)
->>>>>>> 9d0aefe3
+- `ptls.frames` - new modules which train network for your problem. [Link TBD](#)
+- New layers for `ptls.nn`. [Link TBD](#)